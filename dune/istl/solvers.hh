--- conflicted
+++ resolved
@@ -854,8 +854,6 @@
       _restart(configuration.get<int>("restart"))
     {}
 
-<<<<<<< HEAD
-=======
     /*!
       \brief Set up RestartedGMResSolver solver.
 
@@ -870,7 +868,6 @@
       _restart(restart)
     {}
 
->>>>>>> 94577364
     /*!
        \brief Apply inverse operator.
 
@@ -1320,8 +1317,7 @@
       IterativeSolver<X,X>::IterativeSolver(op,sp,prec,configuration),
       _restart(configuration.get<int>("restart"))
     {}
-<<<<<<< HEAD
-=======
+
     /*!
       \brief Set up nonlinear preconditioned conjugate gradient solver.
 
@@ -1338,7 +1334,6 @@
       _restart(restart)
     {}
 
->>>>>>> 94577364
     /*!
        \brief Apply inverse operator.
 
