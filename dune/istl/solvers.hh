// -*- tab-width: 4; indent-tabs-mode: nil; c-basic-offset: 2 -*-
// vi: set et ts=4 sw=2 sts=2:

#ifndef DUNE_ISTL_SOLVERS_HH
#define DUNE_ISTL_SOLVERS_HH

#include <cmath>
#include <complex>
#include <iostream>
#include <iomanip>
#include <memory>
#include <string>
#include <vector>

#include "istlexception.hh"
#include "operators.hh"
#include "scalarproducts.hh"
#include "solver.hh"
#include "preconditioner.hh"
#include <dune/common/array.hh>
#include <dune/common/deprecated.hh>
#include <dune/common/timer.hh>
#include <dune/common/ftraits.hh>
#include <dune/common/typetraits.hh>

namespace Dune {
  /** @defgroup ISTL_Solvers Iterative Solvers
      @ingroup ISTL
   */
  /** @addtogroup ISTL_Solvers
      @{
   */


  /** \file

      \brief   Implementations of the inverse operator interface.

      This file provides various preconditioned Krylov methods.
   */



   //=====================================================================
  // Implementation of this interface
  //=====================================================================

  /*!
     \brief Preconditioned loop solver.

     Implements a preconditioned loop.
     Using this class every Preconditioner can be turned
     into a solver. The solver will apply one preconditioner
     step in each iteration loop.
   */
  template<class X>
  class LoopSolver : public InverseOperator<X,X> {
  public:
    //! \brief The domain type of the operator that we do the inverse for.
    typedef X domain_type;
    //! \brief The range type of the operator that we do the inverse for.
    typedef X range_type;
    //! \brief The field type of the operator that we do the inverse for.
    typedef typename X::field_type field_type;
    //! \brief The real type of the field type (is the same if using real numbers, but differs for std::complex)
    typedef typename FieldTraits<field_type>::real_type real_type;

    /*!
       \brief Set up Loop solver.

       \param op The operator we solve.
       \param prec The preconditioner to apply in each iteration of the loop.
       Has to inherit from Preconditioner.
       \param reduction The relative defect reduction to achieve when applying
       the operator.
       \param maxit The maximum number of iteration steps allowed when applying
       the operator.
       \param verbose The verbosity level.

       Verbose levels are:
       <ul>
       <li> 0 : print nothing </li>
       <li> 1 : print initial and final defect and statistics </li>
       <li> 2 : print line for each iteration </li>
       </ul>
     */
    template<class L, class P>
    LoopSolver (L& op, P& prec,
                real_type reduction, int maxit, int verbose) :
      ssp(), _op(op), _prec(prec), _sp(ssp), _reduction(reduction), _maxit(maxit), _verbose(verbose)
    {
      static_assert(static_cast<int>(L::category) == static_cast<int>(P::category),
                    "L and P have to have the same category!");
      static_assert(static_cast<int>(L::category) == static_cast<int>(SolverCategory::sequential),
                    "L has to be sequential!");
    }

    /**
        \brief Set up loop solver

        \param op The operator we solve.
        \param sp The scalar product to use, e. g. SeqScalarproduct.
        \param prec The preconditioner to apply in each iteration of the loop.
        Has to inherit from Preconditioner.
        \param reduction The relative defect reduction to achieve when applying
        the operator.
        \param maxit The maximum number of iteration steps allowed when applying
        the operator.
        \param verbose The verbosity level.

        Verbose levels are:
        <ul>
        <li> 0 : print nothing </li>
        <li> 1 : print initial and final defect and statistics </li>
        <li> 2 : print line for each iteration </li>
        </ul>
     */
    template<class L, class S, class P>
    LoopSolver (L& op, S& sp, P& prec,
                real_type reduction, int maxit, int verbose) :
      _op(op), _prec(prec), _sp(sp), _reduction(reduction), _maxit(maxit), _verbose(verbose)
    {
      static_assert(static_cast<int>(L::category) == static_cast<int>(P::category),
                    "L and P must have the same category!");
      static_assert(static_cast<int>(L::category) == static_cast<int>(S::category),
                    "L and S must have the same category!");
    }


    //! \copydoc InverseOperator::apply(X&,Y&,InverseOperatorResult&)
    virtual void apply (X& x, X& b, InverseOperatorResult& res)
    {
      // clear solver statistics
      res.clear();

      // start a timer
      Timer watch;

      // prepare preconditioner
      _prec.pre(x,b);

      // overwrite b with defect
      _op.applyscaleadd(-1,x,b);

      // compute norm, \todo parallelization
      real_type def0 = _sp.norm(b);

      // printing
      if (_verbose>0)
      {
        std::cout << "=== LoopSolver" << std::endl;
        if (_verbose>1)
        {
          this->printHeader(std::cout);
          this->printOutput(std::cout,real_type(0),def0);
        }
      }

      // allocate correction vector
      X v(x);

      // iteration loop
      int i=1; real_type def=def0;
      for ( ; i<=_maxit; i++ )
      {
        v = 0;                      // clear correction
        _prec.apply(v,b);           // apply preconditioner
        x += v;                     // update solution
        _op.applyscaleadd(-1,v,b);  // update defect
        real_type defnew=_sp.norm(b);  // comp defect norm
        if (_verbose>1)             // print
          this->printOutput(std::cout,real_type(i),defnew,def);
        //std::cout << i << " " << defnew << " " << defnew/def << std::endl;
        def = defnew;               // update norm
        if (def<def0*_reduction || def<1E-30)    // convergence check
        {
          res.converged  = true;
          break;
        }
      }

      //correct i which is wrong if convergence was not achieved.
      i=std::min(_maxit,i);

      // print
      if (_verbose==1)
        this->printOutput(std::cout,real_type(i),def);

      // postprocess preconditioner
      _prec.post(x);

      // fill statistics
      res.iterations = i;
      res.reduction = def/def0;
      res.conv_rate  = pow(res.reduction,1.0/i);
      res.elapsed = watch.elapsed();

      // final print
      if (_verbose>0)
      {
        std::cout << "=== rate=" << res.conv_rate
                  << ", T=" << res.elapsed
                  << ", TIT=" << res.elapsed/i
                  << ", IT=" << i << std::endl;
      }
    }

    //! \copydoc InverseOperator::apply(X&,Y&,double,InverseOperatorResult&)
    virtual void apply (X& x, X& b, double reduction, InverseOperatorResult& res)
    {
      real_type saved_reduction = _reduction;
      _reduction = reduction;
      (*this).apply(x,b,res);
      _reduction = saved_reduction;
    }

  private:
    SeqScalarProduct<X> ssp;
    LinearOperator<X,X>& _op;
    Preconditioner<X,X>& _prec;
    ScalarProduct<X>& _sp;
    real_type _reduction;
    int _maxit;
    int _verbose;
  };


  // all these solvers are taken from the SUMO library
  //! gradient method
  template<class X>
  class GradientSolver : public InverseOperator<X,X> {
  public:
    //! \brief The domain type of the operator that we do the inverse for.
    typedef X domain_type;
    //! \brief The range type of the operator  that we do the inverse for.
    typedef X range_type;
    //! \brief The field type of the operator  that we do the inverse for.
    typedef typename X::field_type field_type;
    //! \brief The real type of the field type (is the same if using real numbers, but differs for std::complex)
    typedef typename FieldTraits<field_type>::real_type real_type;


    /*!
       \brief Set up solver.

       \copydoc LoopSolver::LoopSolver(L&,P&,double,int,int)
     */
    template<class L, class P>
    GradientSolver (L& op, P& prec,
                    real_type reduction, int maxit, int verbose) :
      ssp(), _op(op), _prec(prec), _sp(ssp), _reduction(reduction), _maxit(maxit), _verbose(verbose)
    {
      static_assert(static_cast<int>(L::category) == static_cast<int>(P::category),
                    "L and P have to have the same category!");
      static_assert(static_cast<int>(L::category) == static_cast<int>(SolverCategory::sequential),
                    "L has to be sequential!");
    }
    /*!
       \brief Set up solver.

       \copydoc LoopSolver::LoopSolver(L&,S&,P&,double,int,int)
     */
    template<class L, class S, class P>
    GradientSolver (L& op, S& sp, P& prec,
                    real_type reduction, int maxit, int verbose) :
      _op(op), _prec(prec), _sp(sp), _reduction(reduction), _maxit(maxit), _verbose(verbose)
    {
      static_assert(static_cast<int>(L::category) == static_cast<int>(P::category),
                    "L and P have to have the same category!");
      static_assert(static_cast<int>(L::category) == static_cast<int>(S::category),
                    "L and S have to have the same category!");
    }

    /*!
       \brief Apply inverse operator.

       \copydoc InverseOperator::apply(X&,Y&,InverseOperatorResult&)
     */
    virtual void apply (X& x, X& b, InverseOperatorResult& res)
    {
      res.clear();                  // clear solver statistics
      Timer watch;                // start a timer
      _prec.pre(x,b);             // prepare preconditioner
      _op.applyscaleadd(-1,x,b);  // overwrite b with defect

      X p(x);                     // create local vectors
      X q(b);

      real_type def0 = _sp.norm(b); // compute norm

      if (_verbose>0)             // printing
      {
        std::cout << "=== GradientSolver" << std::endl;
        if (_verbose>1)
        {
          this->printHeader(std::cout);
          this->printOutput(std::cout,real_type(0),def0);
        }
      }

      int i=1; real_type def=def0;   // loop variables
      field_type lambda;
      for ( ; i<=_maxit; i++ )
      {
        p = 0;                      // clear correction
        _prec.apply(p,b);           // apply preconditioner
        _op.apply(p,q);             // q=Ap
        lambda = _sp.dot(p,b)/_sp.dot(q,p); // minimization
        x.axpy(lambda,p);           // update solution
        b.axpy(-lambda,q);          // update defect

        real_type defnew=_sp.norm(b); // comp defect norm
        if (_verbose>1)             // print
          this->printOutput(std::cout,real_type(i),defnew,def);

        def = defnew;               // update norm
        if (def<def0*_reduction || def<1E-30)    // convergence check
        {
          res.converged  = true;
          break;
        }
      }

      //correct i which is wrong if convergence was not achieved.
      i=std::min(_maxit,i);

      if (_verbose==1)                // printing for non verbose
        this->printOutput(std::cout,real_type(i),def);

      _prec.post(x);                  // postprocess preconditioner
      res.iterations = i;               // fill statistics
      res.reduction = static_cast<double>(def/def0);
      res.conv_rate  = static_cast<double>(pow(res.reduction,1.0/i));
      res.elapsed = watch.elapsed();
      if (_verbose>0)                 // final print
        std::cout << "=== rate=" << res.conv_rate
                  << ", T=" << res.elapsed
                  << ", TIT=" << res.elapsed/i
                  << ", IT=" << i << std::endl;
    }

    /*!
       \brief Apply inverse operator with given reduction factor.

       \copydoc InverseOperator::apply(X&,Y&,double,InverseOperatorResult&)
     */
    virtual void apply (X& x, X& b, double reduction, InverseOperatorResult& res)
    {
      real_type saved_reduction = _reduction;
      _reduction = reduction;
      (*this).apply(x,b,res);
      _reduction = saved_reduction;
    }

  private:
    SeqScalarProduct<X> ssp;
    LinearOperator<X,X>& _op;
    Preconditioner<X,X>& _prec;
    ScalarProduct<X>& _sp;
    real_type _reduction;
    int _maxit;
    int _verbose;
  };



  //! \brief conjugate gradient method
  template<class X>
  class CGSolver : public InverseOperator<X,X> {
  public:
    //! \brief The domain type of the operator to be inverted.
    typedef X domain_type;
    //! \brief The range type of the operator to be inverted.
    typedef X range_type;
    //! \brief The field type of the operator to be inverted.
    typedef typename X::field_type field_type;
    //! \brief The real type of the field type (is the same if using real numbers, but differs for std::complex)
    typedef typename FieldTraits<field_type>::real_type real_type;

    /*!
       \brief Set up conjugate gradient solver.

       \copydoc LoopSolver::LoopSolver(L&,P&,double,int,int)
     */
    template<class L, class P>
    CGSolver (L& op, P& prec, real_type reduction, int maxit, int verbose) :
      ssp(), _op(op), _prec(prec), _sp(ssp), _reduction(reduction), _maxit(maxit), _verbose(verbose)
    {
      static_assert(static_cast<int>(L::category) == static_cast<int>(P::category),
                    "L and P must have the same category!");
      static_assert(static_cast<int>(L::category) == static_cast<int>(SolverCategory::sequential),
                    "L must be sequential!");
    }
    /*!
       \brief Set up conjugate gradient solver.

       \copydoc LoopSolver::LoopSolver(L&,S&,P&,double,int,int)
     */
    template<class L, class S, class P>
    CGSolver (L& op, S& sp, P& prec, real_type reduction, int maxit, int verbose) :
      _op(op), _prec(prec), _sp(sp), _reduction(reduction), _maxit(maxit), _verbose(verbose)
    {
      static_assert(static_cast<int>(L::category) == static_cast<int>(P::category),
                    "L and P must have the same category!");
      static_assert(static_cast<int>(L::category) == static_cast<int>(S::category),
                    "L and S must have the same category!");
    }

    /*!
       \brief Apply inverse operator.

       \copydoc InverseOperator::apply(X&,Y&,InverseOperatorResult&)
     */
    virtual void apply (X& x, X& b, InverseOperatorResult& res)
    {
      res.clear();                  // clear solver statistics
      Timer watch;                // start a timer
      _prec.pre(x,b);             // prepare preconditioner
      _op.applyscaleadd(-1,x,b);  // overwrite b with defect

      X p(x);              // the search direction
      X q(x);              // a temporary vector

      real_type def0 = _sp.norm(b); // compute norm
      if (def0<1E-30)    // convergence check
      {
        res.converged  = true;
        res.iterations = 0;               // fill statistics
        res.reduction = 0;
        res.conv_rate  = 0;
        res.elapsed=0;
        if (_verbose>0)                 // final print
          std::cout << "=== rate=" << res.conv_rate
                    << ", T=" << res.elapsed << ", TIT=" << res.elapsed
                    << ", IT=0" << std::endl;
        return;
      }

      if (_verbose>0)             // printing
      {
        std::cout << "=== CGSolver" << std::endl;
        if (_verbose>1) {
          this->printHeader(std::cout);
          this->printOutput(std::cout,real_type(0),def0);
        }
      }

      // some local variables
      real_type def=def0;   // loop variables
      field_type rho,rholast,lambda,alpha,beta;

      // determine initial search direction
      p = 0;                          // clear correction
      _prec.apply(p,b);               // apply preconditioner
      rholast = _sp.dot(p,b);         // orthogonalization

      // the loop
      int i=1;
      for ( ; i<=_maxit; i++ )
      {
        // minimize in given search direction p
        _op.apply(p,q);             // q=Ap
        alpha = _sp.dot(p,q);       // scalar product
        lambda = rholast/alpha;     // minimization
        x.axpy(lambda,p);           // update solution
        b.axpy(-lambda,q);          // update defect

        // convergence test
        real_type defnew=_sp.norm(b); // comp defect norm

        if (_verbose>1)             // print
          this->printOutput(std::cout,real_type(i),defnew,def);

        def = defnew;               // update norm
        if (def<def0*_reduction || def<1E-30)    // convergence check
        {
          res.converged  = true;
          break;
        }

        // determine new search direction
        q = 0;                      // clear correction
        _prec.apply(q,b);           // apply preconditioner
        rho = _sp.dot(q,b);         // orthogonalization
        beta = rho/rholast;         // scaling factor
        p *= beta;                  // scale old search direction
        p += q;                     // orthogonalization with correction
        rholast = rho;              // remember rho for recurrence
      }

      //correct i which is wrong if convergence was not achieved.
      i=std::min(_maxit,i);

      if (_verbose==1)                // printing for non verbose
        this->printOutput(std::cout,real_type(i),def);

      _prec.post(x);                  // postprocess preconditioner
      res.iterations = i;               // fill statistics
      res.reduction = static_cast<double>(def/def0);
      res.conv_rate  = static_cast<double>(pow(res.reduction,1.0/i));
      res.elapsed = watch.elapsed();

      if (_verbose>0)                 // final print
      {
        std::cout << "=== rate=" << res.conv_rate
                  << ", T=" << res.elapsed
                  << ", TIT=" << res.elapsed/i
                  << ", IT=" << i << std::endl;
      }
    }

    /*!
       \brief Apply inverse operator with given reduction factor.

       \copydoc InverseOperator::apply(X&,Y&,double,InverseOperatorResult&)
     */
    virtual void apply (X& x, X& b, double reduction,
                        InverseOperatorResult& res)
    {
      real_type saved_reduction = _reduction;
      _reduction = reduction;
      (*this).apply(x,b,res);
      _reduction = saved_reduction;
    }

  private:
    SeqScalarProduct<X> ssp;
    LinearOperator<X,X>& _op;
    Preconditioner<X,X>& _prec;
    ScalarProduct<X>& _sp;
    real_type _reduction;
    int _maxit;
    int _verbose;
  };


  // Ronald Kriemanns BiCG-STAB implementation from Sumo
  //! \brief Bi-conjugate Gradient Stabilized (BiCG-STAB)
  template<class X>
  class BiCGSTABSolver : public InverseOperator<X,X> {
  public:
    //! \brief The domain type of the operator to be inverted.
    typedef X domain_type;
    //! \brief The range type of the operator to be inverted.
    typedef X range_type;
    //! \brief The field type of the operator to be inverted
    typedef typename X::field_type field_type;
    //! \brief The real type of the field type (is the same if using real numbers, but differs for std::complex)
    typedef typename FieldTraits<field_type>::real_type real_type;

    /*!
       \brief Set up solver.

       \copydoc LoopSolver::LoopSolver(L&,P&,double,int,int)
     */
    template<class L, class P>
    BiCGSTABSolver (L& op, P& prec,
                    real_type reduction, int maxit, int verbose) :
      ssp(), _op(op), _prec(prec), _sp(ssp), _reduction(reduction), _maxit(maxit), _verbose(verbose)
    {
      static_assert(static_cast<int>(L::category) == static_cast<int>(P::category),
                    "L and P must be of the same category!");
      static_assert(static_cast<int>(L::category) == static_cast<int>(SolverCategory::sequential),
                    "L must be sequential!");
    }
    /*!
       \brief Set up solver.

       \copydoc LoopSolver::LoopSolver(L&,S&,P&,double,int,int)
     */
    template<class L, class S, class P>
    BiCGSTABSolver (L& op, S& sp, P& prec,
                    real_type reduction, int maxit, int verbose) :
      _op(op), _prec(prec), _sp(sp), _reduction(reduction), _maxit(maxit), _verbose(verbose)
    {
      static_assert(static_cast<int>(L::category) == static_cast<int>(P::category),
                    "L and P must have the same category!");
      static_assert(static_cast<int>(L::category) == static_cast<int>(S::category),
                    "L and S must have the same category!");
    }

    /*!
       \brief Apply inverse operator.

       \copydoc InverseOperator::apply(X&,Y&,InverseOperatorResult&)
     */
    virtual void apply (X& x, X& b, InverseOperatorResult& res)
    {
      const real_type EPSILON=1e-80;
      double it;
      field_type rho, rho_new, alpha, beta, h, omega;
      real_type norm, norm_old, norm_0;

      //
      // get vectors and matrix
      //
      X& r=b;
      X p(x);
      X v(x);
      X t(x);
      X y(x);
      X rt(x);

      //
      // begin iteration
      //

      // r = r - Ax; rt = r
      res.clear();                // clear solver statistics
      Timer watch;                // start a timer
      _prec.pre(x,r);             // prepare preconditioner
      _op.applyscaleadd(-1,x,r);  // overwrite b with defect

      rt=r;

      norm = norm_old = norm_0 = _sp.norm(r);

      p=0;
      v=0;

      rho   = 1;
      alpha = 1;
      omega = 1;

      if (_verbose>0)             // printing
      {
        std::cout << "=== BiCGSTABSolver" << std::endl;
        if (_verbose>1)
        {
          this->printHeader(std::cout);
          this->printOutput(std::cout,real_type(0),norm_0);
          //std::cout << " Iter       Defect         Rate" << std::endl;
          //std::cout << "    0" << std::setw(14) << norm_0 << std::endl;
        }
      }

      if ( norm < (_reduction * norm_0)  || norm<1E-30)
      {
        res.converged = 1;
        _prec.post(x);                  // postprocess preconditioner
        res.iterations = 0;             // fill statistics
        res.reduction = 0;
        res.conv_rate  = 0;
        res.elapsed = watch.elapsed();
        return;
      }

      //
      // iteration
      //

      for (it = 0.5; it < _maxit; it+=.5)
      {
        //
        // preprocess, set vecsizes etc.
        //

        // rho_new = < rt , r >
        rho_new = _sp.dot(rt,r);

        // look if breakdown occured
        if (std::abs(rho) <= EPSILON)
          DUNE_THROW(ISTLError,"breakdown in BiCGSTAB - rho "
                     << rho << " <= EPSILON " << EPSILON
                     << " after " << it << " iterations");
        if (std::abs(omega) <= EPSILON)
          DUNE_THROW(ISTLError,"breakdown in BiCGSTAB - omega "
                     << omega << " <= EPSILON " << EPSILON
                     << " after " << it << " iterations");


        if (it<1)
          p = r;
        else
        {
          beta = ( rho_new / rho ) * ( alpha / omega );
          p.axpy(-omega,v); // p = r + beta (p - omega*v)
          p *= beta;
          p += r;
        }

        // y = W^-1 * p
        y = 0;
        _prec.apply(y,p);           // apply preconditioner

        // v = A * y
        _op.apply(y,v);

        // alpha = rho_new / < rt, v >
        h = _sp.dot(rt,v);

        if ( std::abs(h) < EPSILON )
          DUNE_THROW(ISTLError,"h=0 in BiCGSTAB");

        alpha = rho_new / h;

        // apply first correction to x
        // x <- x + alpha y
        x.axpy(alpha,y);

        // r = r - alpha*v
        r.axpy(-alpha,v);

        //
        // test stop criteria
        //

        norm = _sp.norm(r);

        if (_verbose>1) // print
        {
          this->printOutput(std::cout,real_type(it),norm,norm_old);
        }

        if ( norm < (_reduction * norm_0) )
        {
          res.converged = 1;
          break;
        }
        it+=.5;

        norm_old = norm;

        // y = W^-1 * r
        y = 0;
        _prec.apply(y,r);

        // t = A * y
        _op.apply(y,t);

        // omega = < t, r > / < t, t >
        omega = _sp.dot(t,r)/_sp.dot(t,t);

        // apply second correction to x
        // x <- x + omega y
        x.axpy(omega,y);

        // r = s - omega*t (remember : r = s)
        r.axpy(-omega,t);

        rho = rho_new;

        //
        // test stop criteria
        //

        norm = _sp.norm(r);

        if (_verbose > 1)             // print
        {
          this->printOutput(std::cout,real_type(it),norm,norm_old);
        }

        if ( norm < (_reduction * norm_0)  || norm<1E-30)
        {
          res.converged = 1;
          break;
        }

        norm_old = norm;
      } // end for

      //correct i which is wrong if convergence was not achieved.
      it=std::min(static_cast<double>(_maxit),it);

      if (_verbose==1)                // printing for non verbose
        this->printOutput(std::cout,real_type(it),norm);

      _prec.post(x);                  // postprocess preconditioner
      res.iterations = static_cast<int>(std::ceil(it));              // fill statistics
      res.reduction = static_cast<double>(norm/norm_0);
<<<<<<< HEAD
      res.conv_rate  = pow(res.reduction,1.0/it);
=======
      res.conv_rate  = static_cast<double>(pow(res.reduction,1.0/it));
>>>>>>> 184a1afe
      res.elapsed = watch.elapsed();
      if (_verbose>0)                 // final print
        std::cout << "=== rate=" << res.conv_rate
                  << ", T=" << res.elapsed
                  << ", TIT=" << res.elapsed/it
                  << ", IT=" << it << std::endl;
    }

    /*!
       \brief Apply inverse operator with given reduction factor.

       \copydoc InverseOperator::apply(X&,Y&,double,InverseOperatorResult&)
     */
    virtual void apply (X& x, X& b, double reduction, InverseOperatorResult& res)
    {
      real_type saved_reduction = _reduction;
      _reduction = reduction;
      (*this).apply(x,b,res);
      _reduction = saved_reduction;
    }

  private:
    SeqScalarProduct<X> ssp;
    LinearOperator<X,X>& _op;
    Preconditioner<X,X>& _prec;
    ScalarProduct<X>& _sp;
    real_type _reduction;
    int _maxit;
    int _verbose;
  };

  /*! \brief Minimal Residual Method (MINRES)

     Symmetrically Preconditioned MINRES as in A. Greenbaum, 'Iterative Methods for Solving Linear Systems', pp. 121
     Iterative solver for symmetric indefinite operators.
     Note that in order to ensure the (symmetrically) preconditioned system to remain symmetric, the preconditioner has to be spd.
   */
  template<class X>
  class MINRESSolver : public InverseOperator<X,X> {
  public:
    //! \brief The domain type of the operator to be inverted.
    typedef X domain_type;
    //! \brief The range type of the operator to be inverted.
    typedef X range_type;
    //! \brief The field type of the operator to be inverted.
    typedef typename X::field_type field_type;
    //! \brief The real type of the field type (is the same if using real numbers, but differs for std::complex)
    typedef typename FieldTraits<field_type>::real_type real_type;

    /*!
       \brief Set up MINRES solver.

       \copydoc LoopSolver::LoopSolver(L&,P&,double,int,int)
     */
    template<class L, class P>
    MINRESSolver (L& op, P& prec, real_type reduction, int maxit, int verbose) :
      ssp(), _op(op), _prec(prec), _sp(ssp), _reduction(reduction), _maxit(maxit), _verbose(verbose)
    {
      static_assert(static_cast<int>(L::category) == static_cast<int>(P::category),
                    "L and P must have the same category!");
      static_assert(static_cast<int>(L::category) == static_cast<int>(SolverCategory::sequential),
                    "L must be sequential!");
    }
    /*!
       \brief Set up MINRES solver.

       \copydoc LoopSolver::LoopSolver(L&,S&,P&,double,int,int)
     */
    template<class L, class S, class P>
    MINRESSolver (L& op, S& sp, P& prec, real_type reduction, int maxit, int verbose) :
      _op(op), _prec(prec), _sp(sp), _reduction(reduction), _maxit(maxit), _verbose(verbose)
    {
      static_assert(static_cast<int>(L::category) == static_cast<int>(P::category),
                    "L and P must have the same category!");
      static_assert(static_cast<int>(L::category) == static_cast<int>(S::category),
                    "L and S must have the same category!");
    }

    /*!
       \brief Apply inverse operator.

       \copydoc InverseOperator::apply(X&,Y&,InverseOperatorResult&)
     */
    virtual void apply (X& x, X& b, InverseOperatorResult& res)
    {
      // clear solver statistics
      res.clear();
      // start a timer
      Dune::Timer watch;
      watch.reset();
      // prepare preconditioner
      _prec.pre(x,b);
      // overwrite rhs with defect
      _op.applyscaleadd(-1,x,b);

      // compute residual norm
      real_type def0 = _sp.norm(b);

      // printing
      if(_verbose > 0) {
        std::cout << "=== MINRESSolver" << std::endl;
        if(_verbose > 1) {
          this->printHeader(std::cout);
          this->printOutput(std::cout,real_type(0),def0);
        }
      }

      // check for convergence
      if(def0 < 1e-30 ) {
        res.converged = true;
        res.iterations = 0;
        res.reduction = 0;
        res.conv_rate = 0;
        res.elapsed = 0.0;
        // final print
        if(_verbose > 0)
          std::cout << "=== rate=" << res.conv_rate
                    << ", T=" << res.elapsed
                    << ", TIT=" << res.elapsed
                    << ", IT=" << res.iterations
                    << std::endl;
        return;
      }

      // the defect norm
      real_type def = def0;
      // recurrence coefficients as computed in Lanczos algorithm
      field_type alpha, beta;
        // diagonal entries of givens rotation
      Dune::array<real_type,2> c{{0.0,0.0}};
        // off-diagonal entries of givens rotation
      Dune::array<field_type,2> s{{0.0,0.0}};

      // recurrence coefficients (column k of tridiag matrix T_k)
      Dune::array<field_type,3> T{{0.0,0.0,0.0}};

      // the rhs vector of the min problem
      Dune::array<field_type,2> xi{{1.0,0.0}};

      // some temporary vectors
      X z(b), dummy(b);

      // initialize and clear correction
      z = 0.0;
      _prec.apply(z,b);

      // beta is real and positive in exact arithmetic
      // since it is the norm of the basis vectors (in unpreconditioned case)
      beta = std::sqrt(_sp.dot(b,z));
      field_type beta0 = beta;

      // the search directions
      Dune::array<X,3> p{{b,b,b}};
      p[0] = 0.0;
      p[1] = 0.0;
      p[2] = 0.0;

      // orthonormal basis vectors (in unpreconditioned case)
      Dune::array<X,3> q{{b,b,b}};
      q[0] = 0.0;
      q[1] *= 1.0/beta;
      q[2] = 0.0;

      z *= 1.0/beta;

      // the loop
      int i = 1;
      for( ; i<=_maxit; i++) {

        dummy = z;
        int i1 = i%3,
          i0 = (i1+2)%3,
          i2 = (i1+1)%3;

        // symmetrically preconditioned Lanczos algorithm (see Greenbaum p.121)
        _op.apply(z,q[i2]); // q[i2] = Az
        q[i2].axpy(-beta,q[i0]);
        // alpha is real since it is the diagonal entry of the hermitian tridiagonal matrix
        // from the Lanczos Algorithm
        // so the order in the scalar product doesn't matter even for the complex case
        alpha = _sp.dot(z,q[i2]);
        q[i2].axpy(-alpha,q[i1]);

        z = 0.0;
        _prec.apply(z,q[i2]);

        // beta is real and positive in exact arithmetic
        // since it is the norm of the basis vectors (in unpreconditioned case)
        beta = std::sqrt(_sp.dot(q[i2],z));

        q[i2] *= 1.0/beta;
        z *= 1.0/beta;

        // QR Factorization of recurrence coefficient matrix
        // apply previous givens rotations to last column of T
        T[1] = T[2];
        if(i>2) {
          T[0] = s[i%2]*T[1];
          T[1] = c[i%2]*T[1];
        }
        if(i>1) {
          T[2] = c[(i+1)%2]*alpha - s[(i+1)%2]*T[1];
          T[1] = c[(i+1)%2]*T[1] + s[(i+1)%2]*alpha;
        }
        else
          T[2] = alpha;

        // update QR factorization
        generateGivensRotation(T[2],beta,c[i%2],s[i%2]);
        // to last column of T_k
        T[2] = c[i%2]*T[2] + s[i%2]*beta;
        // and to the rhs xi of the min problem
        xi[i%2] = -s[i%2]*xi[(i+1)%2];
        xi[(i+1)%2] *= c[i%2];

        // compute correction direction
        p[i2] = dummy;
        p[i2].axpy(-T[1],p[i1]);
        p[i2].axpy(-T[0],p[i0]);
        p[i2] *= 1.0/T[2];

        // apply correction/update solution
        x.axpy(beta0*xi[(i+1)%2],p[i2]);

        // remember beta_old
        T[2] = beta;

        // check for convergence
        // the last entry in the rhs of the min-problem is the residual
        real_type defnew = std::abs(beta0*xi[i%2]);

          if(_verbose > 1)
            this->printOutput(std::cout,real_type(i),defnew,def);

          def = defnew;
          if(def < def0*_reduction || def < 1e-30 || i == _maxit ) {
            res.converged = true;
            break;
          }
        } // end for

        if(_verbose == 1)
          this->printOutput(std::cout,real_type(i),def);

        // postprocess preconditioner
        _prec.post(x);
        // fill statistics
        res.iterations = i;
        res.reduction = static_cast<double>(def/def0);
        res.conv_rate = static_cast<double>(pow(res.reduction,1.0/i));
        res.elapsed = watch.elapsed();

        // final print
        if(_verbose > 0) {
          std::cout << "=== rate=" << res.conv_rate
                    << ", T=" << res.elapsed
                    << ", TIT=" << res.elapsed/i
                    << ", IT=" << i << std::endl;
        }
    }

    /*!
       \brief Apply inverse operator with given reduction factor.

       \copydoc InverseOperator::apply(X&,Y&,double,InverseOperatorResult&)
     */
    virtual void apply (X& x, X& b, double reduction, InverseOperatorResult& res)
    {
      real_type saved_reduction = _reduction;
      _reduction = reduction;
      (*this).apply(x,b,res);
      _reduction = saved_reduction;
    }

  private:

    void generateGivensRotation(field_type &dx, field_type &dy, real_type &cs, field_type &sn)
    {
      real_type norm_dx = std::abs(dx);
      real_type norm_dy = std::abs(dy);
      if(norm_dy < 1e-15) {
        cs = 1.0;
        sn = 0.0;
      } else if(norm_dx < 1e-15) {
        cs = 0.0;
        sn = 1.0;
      } else if(norm_dy > norm_dx) {
        real_type temp = norm_dx/norm_dy;
        cs = 1.0/std::sqrt(1.0 + temp*temp);
        sn = cs;
        cs *= temp;
        sn *= dx/norm_dx;
        // dy is real in exact arithmetic
        // so we don't need to conjugate here
        sn *= dy/norm_dy;
      } else {
        real_type temp = norm_dy/norm_dx;
        cs = 1.0/std::sqrt(1.0 + temp*temp);
        sn = cs;
        sn *= dy/dx;
        // dy and dx is real in exact arithmetic
        // so we don't have to conjugate both of them
      }
    }

    SeqScalarProduct<X> ssp;
    LinearOperator<X,X>& _op;
    Preconditioner<X,X>& _prec;
    ScalarProduct<X>& _sp;
    real_type _reduction;
    int _maxit;
    int _verbose;
  };

  /**
     \brief implements the Generalized Minimal Residual (GMRes) method

     GMRes solves the unsymmetric linear system Ax = b using the
     Generalized Minimal Residual method as described the SIAM Templates
     book (http://www.netlib.org/templates/templates.pdf).

     \tparam X trial vector, vector type of the solution
     \tparam Y test vector, vector type of the RHS
     \tparam F vector type for orthonormal basis of Krylov space

   */

  template<class X, class Y=X, class F = Y>
  class RestartedGMResSolver : public InverseOperator<X,Y>
  {
  public:
    //! \brief The domain type of the operator to be inverted.
    typedef X domain_type;
    //! \brief The range type of the operator to be inverted.
    typedef Y range_type;
    //! \brief The field type of the operator to be inverted
    typedef typename X::field_type field_type;
    //! \brief The real type of the field type (is the same if using real numbers, but differs for std::complex)
    typedef typename FieldTraits<field_type>::real_type real_type;
    //! \brief The field type of the basis vectors
    typedef F basis_type;

    template<class L, class P>
    DUNE_DEPRECATED_MSG("recalc_defect is a unused parameter! Use RestartedGMResSolver(L& op, P& prec, real_type reduction, int restart, int maxit, int verbose) instead")
    RestartedGMResSolver (L& op, P& prec, real_type reduction, int restart, int maxit, int verbose, bool recalc_defect)
      : _A(op)
      , _W(prec)
      , ssp()
      , _sp(ssp)
      , _restart(restart)
      , _reduction(reduction)
      , _maxit(maxit)
      , _verbose(verbose)
    {
      static_assert(static_cast<int>(P::category) == static_cast<int>(L::category),
                    "P and L must be the same category!");
      static_assert(static_cast<int>(L::category) == static_cast<int>(SolverCategory::sequential),
                    "L must be sequential!");
    }


    /*!
       \brief Set up solver.

       \copydoc LoopSolver::LoopSolver(L&,P&,double,int,int)
       \param restart number of GMRes cycles before restart
     */
    template<class L, class P>
    RestartedGMResSolver (L& op, P& prec, real_type reduction, int restart, int maxit, int verbose) :
      _A(op), _W(prec),
      ssp(), _sp(ssp), _restart(restart),
      _reduction(reduction), _maxit(maxit), _verbose(verbose)
    {
      static_assert(static_cast<int>(P::category) == static_cast<int>(L::category),
                    "P and L must be the same category!");
      static_assert(static_cast<int>(L::category) == static_cast<int>(SolverCategory::sequential),
                    "L must be sequential!");
    }

    template<class L, class S, class P>
    DUNE_DEPRECATED_MSG("recalc_defect is a unused parameter! Use RestartedGMResSolver(L& op, S& sp, P& prec, real_type reduction, int restart, int maxit, int verbose) instead")
    RestartedGMResSolver(L& op, S& sp, P& prec, real_type reduction, int restart, int maxit, int verbose, bool recalc_defect)
      : _A(op)
      , _W(prec)
      , _sp(sp)
      , _restart(restart)
      , _reduction(reduction)
      , _maxit(maxit)
      , _verbose(verbose)
    {
      static_assert(static_cast<int>(P::category) == static_cast<int>(L::category),
                    " P and L must have the same category!");
      static_assert(static_cast<int>(P::category) == static_cast<int>(S::category),
                    "P and S must have the same category!");
    }

    /*!
       \brief Set up solver.

       \copydoc LoopSolver::LoopSolver(L&,S&,P&,double,int,int)
       \param restart number of GMRes cycles before restart
     */
    template<class L, class S, class P>
    RestartedGMResSolver (L& op, S& sp, P& prec, real_type reduction, int restart, int maxit, int verbose) :
      _A(op), _W(prec),
      _sp(sp), _restart(restart),
      _reduction(reduction), _maxit(maxit), _verbose(verbose)
    {
      static_assert(static_cast<int>(P::category) == static_cast<int>(L::category),
                    "P and L must have the same category!");
      static_assert(static_cast<int>(P::category) == static_cast<int>(S::category),
                    "P and S must have the same category!");
    }

    //! \copydoc InverseOperator::apply(X&,Y&,InverseOperatorResult&)
    virtual void apply (X& x, Y& b, InverseOperatorResult& res)
    {
      apply(x,b,_reduction,res);
    }

    /*!
       \brief Apply inverse operator.

       \copydoc InverseOperator::apply(X&,Y&,double,InverseOperatorResult&)
     */
    virtual void apply (X& x, Y& b, real_type reduction, InverseOperatorResult& res)
    {
      const real_type EPSILON = 1e-80;
      const int m = _restart;
      real_type norm, norm_old = 0.0, norm_0;
      int j = 1;
      std::vector<field_type> s(m+1), sn(m);
      std::vector<real_type> cs(m);
      // need copy of rhs if GMRes has to be restarted
      Y b2(b);
      // helper vector
      Y w(b);
      std::vector< std::vector<field_type> > H(m+1,s);
      std::vector<F> v(m+1,b);

      // start timer
      Dune::Timer watch;
      watch.reset();

      // clear solver statistics and set res.converged to false
      res.clear();
      _W.pre(x,b);

      // calculate defect and overwrite rhs with it
      _A.applyscaleadd(-1.0,x,b); // b -= Ax
      // calculate preconditioned defect
      v[0] = 0.0; _W.apply(v[0],b); // r = W^-1 b
      norm_0 = _sp.norm(v[0]);
      norm = norm_0;
      norm_old = norm;

      // print header
      if(_verbose > 0)
        {
          std::cout << "=== RestartedGMResSolver" << std::endl;
          if(_verbose > 1) {
            this->printHeader(std::cout);
            this->printOutput(std::cout,real_type(0),norm_0);
          }
        }

      if(norm_0 < EPSILON) {
        _W.post(x);
        res.converged = true;
        if(_verbose > 0) // final print
          print_result(res);
      }

      while(j <= _maxit && res.converged != true) {

        int i = 0;
        v[0] *= 1.0/norm;
        s[0] = norm;
        for(i=1; i<m+1; i++)
          s[i] = 0.0;

        for(i=0; i < m && j <= _maxit && res.converged != true; i++, j++) {
          w = 0.0;
          // use v[i+1] as temporary vector
          v[i+1] = 0.0;
          // do Arnoldi algorithm
          _A.apply(v[i],v[i+1]);
          _W.apply(w,v[i+1]);
          for(int k=0; k<i+1; k++) {
            // notice that _sp.dot(v[k],w) = v[k]\adjoint w
            // so one has to pay attention to the order
            // the in scalar product for the complex case
            // doing the modified Gram-Schmidt algorithm
            H[k][i] = _sp.dot(v[k],w);
            // w -= H[k][i] * v[k]
            w.axpy(-H[k][i],v[k]);
          }
          H[i+1][i] = _sp.norm(w);
          if(std::abs(H[i+1][i]) < EPSILON)
            DUNE_THROW(ISTLError,
                       "breakdown in GMRes - |w| == 0.0 after " << j << " iterations");

          // normalize new vector
          v[i+1] = w; v[i+1] *= 1.0/H[i+1][i];

          // update QR factorization
          for(int k=0; k<i; k++)
            applyPlaneRotation(H[k][i],H[k+1][i],cs[k],sn[k]);

          // compute new givens rotation
          generatePlaneRotation(H[i][i],H[i+1][i],cs[i],sn[i]);
          // finish updating QR factorization
          applyPlaneRotation(H[i][i],H[i+1][i],cs[i],sn[i]);
          applyPlaneRotation(s[i],s[i+1],cs[i],sn[i]);

          // norm of the defect is the last component the vector s
          norm = std::abs(s[i+1]);

          // print current iteration statistics
          if(_verbose > 1) {
            this->printOutput(std::cout,real_type(j),norm,norm_old);
          }

          norm_old = norm;

          // check convergence
          if(norm < reduction * norm_0)
            res.converged = true;

        } // end for

        // calculate update vector
        w = 0.0;
        update(w,i,H,s,v);
        // and current iterate
        x += w;

        // restart GMRes if convergence was not achieved,
        // i.e. linear defect has not reached desired reduction
        // and if j < _maxit
        if( res.converged != true && j <= _maxit ) {

          if(_verbose > 0)
            std::cout << "=== GMRes::restart" << std::endl;
          // get saved rhs
          b = b2;
          // calculate new defect
          _A.applyscaleadd(-1.0,x,b); // b -= Ax;
          // calculate preconditioned defect
          v[0] = 0.0;
          _W.apply(v[0],b);
          norm = _sp.norm(v[0]);
          norm_old = norm;
        }

      } //end while

      // postprocess preconditioner
      _W.post(x);

      // save solver statistics
      res.iterations = j-1; // it has to be j-1!!!
      res.reduction = static_cast<double>(norm/norm_0);
      res.conv_rate = static_cast<double>(pow(res.reduction,1.0/(j-1)));
      res.elapsed = watch.elapsed();

      if(_verbose>0)
        print_result(res);

    }

  private :

    void print_result(const InverseOperatorResult& res) const {
      int k = res.iterations>0 ? res.iterations : 1;
      std::cout << "=== rate=" << res.conv_rate
                << ", T=" << res.elapsed
                << ", TIT=" << res.elapsed/k
                << ", IT=" << res.iterations
                << std::endl;
    }

    void update(X& w, int i,
                const std::vector<std::vector<field_type> >& H,
                const std::vector<field_type>& s,
                const std::vector<X>& v) {
      // solution vector of the upper triangular system
      std::vector<field_type> y(s);

      // backsolve
      for(int a=i-1; a>=0; a--) {
        field_type rhs(s[a]);
        for(int b=a+1; b<i; b++)
          rhs -= H[a][b]*y[b];
        y[a] = rhs/H[a][a];

        // compute update on the fly
        // w += y[a]*v[a]
        w.axpy(y[a],v[a]);
      }
    }

    template<typename T>
    typename enable_if<is_same<field_type,real_type>::value,T>::type conjugate(const T& t) {
      return t;
    }

    template<typename T>
    typename enable_if<!is_same<field_type,real_type>::value,T>::type conjugate(const T& t) {
      return conj(t);
    }

    void
    generatePlaneRotation(field_type &dx, field_type &dy, real_type &cs, field_type &sn)
    {
      real_type norm_dx = std::abs(dx);
      real_type norm_dy = std::abs(dy);
      if(norm_dy < 1e-15) {
        cs = 1.0;
        sn = 0.0;
      } else if(norm_dx < 1e-15) {
        cs = 0.0;
        sn = 1.0;
      } else if(norm_dy > norm_dx) {
        real_type temp = norm_dx/norm_dy;
        cs = 1.0/std::sqrt(1.0 + temp*temp);
        sn = cs;
        cs *= temp;
        sn *= dx/norm_dx;
        sn *= conjugate(dy)/norm_dy;
      } else {
        real_type temp = norm_dy/norm_dx;
        cs = 1.0/std::sqrt(1.0 + temp*temp);
        sn = cs;
        sn *= conjugate(dy/dx);
      }
    }


    void
    applyPlaneRotation(field_type &dx, field_type &dy, real_type &cs, field_type &sn)
    {
      field_type temp  =  cs * dx + sn * dy;
      dy = -conjugate(sn) * dx + cs * dy;
      dx = temp;
    }

    LinearOperator<X,Y>& _A;
    Preconditioner<X,Y>& _W;
    SeqScalarProduct<X> ssp;
    ScalarProduct<X>& _sp;
    int _restart;
    real_type _reduction;
    int _maxit;
    int _verbose;
  };


  /**
   * @brief Generalized preconditioned conjugate gradient solver.
   *
   * A preconditioned conjugate gradient that allows
   * the preconditioner to change between iterations.
   *
   * One example for such preconditioner is AMG when used without
   * a direct coarse solver. In this case the number of iterations
   * performed on the coarsest level might change between applications.
   *
   * In contrast to CGSolver the search directions are stored and
   * the orthogonalization is done explicitly.
   */
  template<class X>
  class GeneralizedPCGSolver : public InverseOperator<X,X>
  {
  public:
    //! \brief The domain type of the operator to be inverted.
    typedef X domain_type;
    //! \brief The range type of the operator to be inverted.
    typedef X range_type;
    //! \brief The field type of the operator to be inverted.
    typedef typename X::field_type field_type;
    //! \brief The real type of the field type (is the same if using real numbers, but differs for std::complex)
    typedef typename FieldTraits<field_type>::real_type real_type;

    /*!
       \brief Set up nonlinear preconditioned conjugate gradient solver.

       \copydoc LoopSolver::LoopSolver(L&,P&,double,int,int)
       \param restart When to restart the construction of
       the Krylov search space.
     */
    template<class L, class P>
    GeneralizedPCGSolver (L& op, P& prec, real_type reduction, int maxit, int verbose,
                          int restart=10) :
      ssp(), _op(op), _prec(prec), _sp(ssp), _reduction(reduction), _maxit(maxit),
      _verbose(verbose), _restart(std::min(maxit,restart))
    {
      static_assert(static_cast<int>(L::category) == static_cast<int>(P::category),
                    "L and P have to have the same category!");
      static_assert(static_cast<int>(L::category) ==
                    static_cast<int>(SolverCategory::sequential),
                    "L has to be sequential!");
    }
    /*!
       \brief Set up nonlinear preconditioned conjugate gradient solver.

       \copydoc LoopSolver::LoopSolver(L&,S&,P&,double,int,int)
       \param restart When to restart the construction of
       the Krylov search space.
     */
    template<class L, class P, class S>
    GeneralizedPCGSolver (L& op, S& sp, P& prec,
                          real_type reduction, int maxit, int verbose, int restart=10) :
      _op(op), _prec(prec), _sp(sp), _reduction(reduction), _maxit(maxit), _verbose(verbose),
      _restart(std::min(maxit,restart))
    {
      static_assert(static_cast<int>(L::category) == static_cast<int>(P::category),
                    "L and P must have the same category!");
      static_assert(static_cast<int>(L::category) == static_cast<int>(S::category),
                    "L and S must have the same category!");
    }
    /*!
       \brief Apply inverse operator.

       \copydoc InverseOperator::apply(X&,Y&,InverseOperatorResult&)
     */
    virtual void apply (X& x, X& b, InverseOperatorResult& res)
    {
      res.clear();                      // clear solver statistics
      Timer watch;                    // start a timer
      _prec.pre(x,b);                 // prepare preconditioner
      _op.applyscaleadd(-1,x,b);      // overwrite b with defect

      std::vector<std::shared_ptr<X> > p(_restart);
      std::vector<typename X::field_type> pp(_restart);
      X q(x);                  // a temporary vector
      X prec_res(x);           // a temporary vector for preconditioner output

      p[0].reset(new X(x));

      real_type def0 = _sp.norm(b);    // compute norm
      if (def0<1E-30)        // convergence check
      {
        res.converged  = true;
        res.iterations = 0;                     // fill statistics
        res.reduction = 0;
        res.conv_rate  = 0;
        res.elapsed=0;
        if (_verbose>0)                       // final print
          std::cout << "=== rate=" << res.conv_rate
                    << ", T=" << res.elapsed << ", TIT=" << res.elapsed
                    << ", IT=0" << std::endl;
        return;
      }

      if (_verbose>0)                 // printing
      {
        std::cout << "=== GeneralizedPCGSolver" << std::endl;
        if (_verbose>1) {
          this->printHeader(std::cout);
          this->printOutput(std::cout,real_type(0),def0);
        }
      }
      // some local variables
      real_type def=def0;       // loop variables
      field_type rho, lambda;

      int i=0;
      int ii=0;
      // determine initial search direction
      *(p[0]) = 0;                              // clear correction
      _prec.apply(*(p[0]),b);                   // apply preconditioner
      rho = _sp.dot(*(p[0]),b);             // orthogonalization
      _op.apply(*(p[0]),q);                 // q=Ap
      pp[0] = _sp.dot(*(p[0]),q);           // scalar product
      lambda = rho/pp[0];         // minimization
      x.axpy(lambda,*(p[0]));               // update solution
      b.axpy(-lambda,q);              // update defect

      // convergence test
      real_type defnew=_sp.norm(b);    // comp defect norm
      if (_verbose>1)                 // print
        this->printOutput(std::cout,real_type(++i),defnew,def);
      def = defnew;                   // update norm
      if (def<def0*_reduction || def<1E-30)        // convergence check
      {
        res.converged  = true;
        if (_verbose>0)                       // final print
        {
          std::cout << "=== rate=" << res.conv_rate
                    << ", T=" << res.elapsed
                    << ", TIT=" << res.elapsed
                    << ", IT=" << 1 << std::endl;
        }
        return;
      }

      while(i<_maxit) {
        // the loop
        int end=std::min(_restart, _maxit-i+1);
        for (ii=1; ii<end; ++ii )
        {
          //std::cout<<" ii="<<ii<<" i="<<i<<std::endl;
          // compute next conjugate direction
          prec_res = 0;                                  // clear correction
          _prec.apply(prec_res,b);                       // apply preconditioner

          p[ii].reset(new X(prec_res));
          _op.apply(prec_res, q);

          for(int j=0; j<ii; ++j) {
            rho =_sp.dot(q,*(p[j]))/pp[j];
            p[ii]->axpy(-rho, *(p[j]));
          }

          // minimize in given search direction
          _op.apply(*(p[ii]),q);                     // q=Ap
          pp[ii] = _sp.dot(*(p[ii]),q);               // scalar product
          rho = _sp.dot(*(p[ii]),b);                 // orthogonalization
          lambda = rho/pp[ii];             // minimization
          x.axpy(lambda,*(p[ii]));                   // update solution
          b.axpy(-lambda,q);                  // update defect

          // convergence test
          real_type defnew=_sp.norm(b);        // comp defect norm

          if (_verbose>1)                     // print
            this->printOutput(std::cout,real_type(++i),defnew,def);

          def = defnew;                       // update norm
          if (def<def0*_reduction || def<1E-30)            // convergence check
          {
            res.converged  = true;
            break;
          }
        }
        if(res.converged)
          break;
        if(end==_restart) {
          *(p[0])=*(p[_restart-1]);
          pp[0]=pp[_restart-1];
        }
      }

      // postprocess preconditioner
      _prec.post(x);

      // fill statistics
      res.iterations = i;
      res.reduction = def/def0;
      res.conv_rate  = pow(res.reduction,1.0/i);
      res.elapsed = watch.elapsed();

      if (_verbose>0)                     // final print
      {
        std::cout << "=== rate=" << res.conv_rate
                  << ", T=" << res.elapsed
                  << ", TIT=" << res.elapsed/i
                  << ", IT=" << i+1 << std::endl;
      }
    }

    /*!
       \brief Apply inverse operator with given reduction factor.

       \copydoc InverseOperator::apply(X&,Y&,double,InverseOperatorResult&)
     */
    virtual void apply (X& x, X& b, double reduction,
                        InverseOperatorResult& res)
    {
      real_type saved_reduction = _reduction;
      _reduction = reduction;
      (*this).apply(x,b,res);
      _reduction = saved_reduction;
    }
  private:
    SeqScalarProduct<X> ssp;
    LinearOperator<X,X>& _op;
    Preconditioner<X,X>& _prec;
    ScalarProduct<X>& _sp;
    real_type _reduction;
    int _maxit;
    int _verbose;
    int _restart;
  };

  /** @} end documentation */

} // end namespace

#endif<|MERGE_RESOLUTION|>--- conflicted
+++ resolved
@@ -769,11 +769,7 @@
       _prec.post(x);                  // postprocess preconditioner
       res.iterations = static_cast<int>(std::ceil(it));              // fill statistics
       res.reduction = static_cast<double>(norm/norm_0);
-<<<<<<< HEAD
-      res.conv_rate  = pow(res.reduction,1.0/it);
-=======
       res.conv_rate  = static_cast<double>(pow(res.reduction,1.0/it));
->>>>>>> 184a1afe
       res.elapsed = watch.elapsed();
       if (_verbose>0)                 // final print
         std::cout << "=== rate=" << res.conv_rate
