# $Id$

SUBDIRS =					\
  bellmatrix					\
  blockvector					\
  ellmatrix					\
  paamg						\
  preconditioners				\
  vector					\
  test						\
  tutorial

istldir = $(includedir)/dune/istl
istl_HEADERS = basearray.hh \
	bcrsmatrix.hh \
	bdmatrix.hh \
	btdmatrix.hh \
	bvector.hh \
	colcompmatrix.hh \
<<<<<<< HEAD
=======
	diagonalmatrix.hh \
	ellmatrix.hh \
	forwarddeclarations.hh \
>>>>>>> aa6a9040
	gsetc.hh \
	ilu.hh \
	ilusubdomainsolver.hh \
	io.hh \
	istlexception.hh \
	matrix.hh \
	matrixindexset.hh \
	matrixmarket.hh\
	matrixmatrix.hh \
	matrixredistribute.hh \
	matrixutils.hh \
	multitypeblockmatrix.hh \
	multitypeblockvector.hh \
	novlpschwarz.hh \
	operators.hh \
	overlappingschwarz.hh \
	owneroverlapcopy.hh \
	pardiso.hh \
        preconditioner.hh \
	preconditioners.hh \
	repartition.hh \
	scalarproducts.hh \
	scaledidmatrix.hh \
	schwarz.hh \
	solvercategory.hh \
	solver.hh \
	solvers.hh \
	solvertype.hh \
	superlu.hh \
	supermatrix.hh \
	vbvector.hh \
	vector.hh \
	umfpack.hh

include $(top_srcdir)/am/global-rules

EXTRA_DIST = CMakeLists.txt<|MERGE_RESOLUTION|>--- conflicted
+++ resolved
@@ -17,12 +17,9 @@
 	btdmatrix.hh \
 	bvector.hh \
 	colcompmatrix.hh \
-<<<<<<< HEAD
-=======
 	diagonalmatrix.hh \
 	ellmatrix.hh \
 	forwarddeclarations.hh \
->>>>>>> aa6a9040
 	gsetc.hh \
 	ilu.hh \
 	ilusubdomainsolver.hh \
