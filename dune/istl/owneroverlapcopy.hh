// -*- tab-width: 4; indent-tabs-mode: nil; c-basic-offset: 2 -*-
// vi: set et ts=4 sw=2 sts=2:
// $Id$
#ifndef DUNE_OWNEROVERLAPCOPY_HH
#define DUNE_OWNEROVERLAPCOPY_HH

#include <new>
#include <iostream>
#include <vector>
#include <list>
#include <map>
#include <set>

#include "cmath"

// MPI header
#if HAVE_MPI
#include <mpi.h>
#endif


#include <dune/common/tuples.hh>
#include <dune/common/enumset.hh>

#if HAVE_MPI
#include <dune/common/parallel/indexset.hh>
#include <dune/common/parallel/communicator.hh>
#include <dune/common/parallel/remoteindices.hh>
#include <dune/common/mpicollectivecommunication.hh>
#endif

#include "solvercategory.hh"
#include "istlexception.hh"
#include <dune/common/collectivecommunication.hh>

template<int dim, template<class,class> class Comm>
void testRedistributed(int s);


namespace Dune {

  /**
     @addtogroup ISTL_Comm
     @{
   */

  /**
   * @file
   * @brief Classes providing communication interfaces for
   * overlapping Schwarz methods.
   * @author Peter Bastian
   */

  /**
   * @brief Attribute set for overlapping schwarz.
   */
  struct OwnerOverlapCopyAttributeSet
  {
    enum AttributeSet {
      owner=1, overlap=2, copy=3
    };
  };

  /**
   * @brief Information about the index distribution.
   *
   * This class contains information about indices local to
   * the process together with information about on which
   * processes those indices are also present together with the
   * attribute they have there.
   *
   * This information might be used to set up an IndexSet together with
   * an RemoteIndices object needed for the ISTL communication classes.
   */
  template <class G, class L>
  class IndexInfoFromGrid
  {
  public:
    /** @brief The type of the global index. */
    typedef G GlobalIdType;

    /** @brief The type of the local index. */
    typedef L LocalIdType;

    /**
     * @brief A triple describing a local index.
     *
     * The triple consists of the global index and the local
     * index and an attribute
     */
    typedef tuple<GlobalIdType,LocalIdType,int> IndexTripel;
    /**
     * @brief A triple describing a remote index.
     *
     * The triple consists of a process number and the global index and
     * the attribute of the index at the remote process.
     */
    typedef tuple<int,GlobalIdType,int> RemoteIndexTripel;

    /**
     * @brief Add a new index triple to the set of local indices.
     *
     * @param x The index triple.
     */
    void addLocalIndex (const IndexTripel& x)
    {
      if (get<2>(x)!=OwnerOverlapCopyAttributeSet::owner &&
          get<2>(x)!=OwnerOverlapCopyAttributeSet::overlap &&
          get<2>(x)!=OwnerOverlapCopyAttributeSet::copy)
        DUNE_THROW(ISTLError,"OwnerOverlapCopyCommunication: global index not in index set");
      localindices.insert(x);
    }

    /**
     * @brief Add a new remote index triple to the set of remote indices.
     *
     * @param x The index triple to add.
     */
    void addRemoteIndex (const RemoteIndexTripel& x)
    {
      if (get<2>(x)!=OwnerOverlapCopyAttributeSet::owner &&
          get<2>(x)!=OwnerOverlapCopyAttributeSet::overlap &&
          get<2>(x)!=OwnerOverlapCopyAttributeSet::copy)
        DUNE_THROW(ISTLError,"OwnerOverlapCopyCommunication: global index not in index set");
      remoteindices.insert(x);
    }

    /**
     * @brief Get the set of indices local to the process.
     * @return The set of local indices.
     */
    const std::set<IndexTripel>& localIndices () const
    {
      return localindices;
    }

    /**
     * @brief Get the set of remote indices.
     * @return the set of remote indices.
     */
    const std::set<RemoteIndexTripel>& remoteIndices () const
    {
      return remoteindices;
    }

    /**
     * @brief Remove all indices from the sets.
     */
    void clear ()
    {
      localindices.clear();
      remoteindices.clear();
    }

  private:
    /** @brief The set of local indices. */
    std::set<IndexTripel> localindices;
    /** @brief The set of remote indices. */
    std::set<RemoteIndexTripel> remoteindices;
  };


#if HAVE_MPI

  /**
   * @brief A class setting up standard communication for a two-valued
   * attribute set with owner/overlap/copy semantics.
   *
   * set up communication from known distribution with owner/overlap/copy semantics
   */
  template <class GlobalIdType, class LocalIdType=int>
  class OwnerOverlapCopyCommunication
  {
    // used types
    typedef typename IndexInfoFromGrid<GlobalIdType,LocalIdType>::IndexTripel IndexTripel;
    typedef typename IndexInfoFromGrid<GlobalIdType,LocalIdType>::RemoteIndexTripel RemoteIndexTripel;
    typedef typename std::set<IndexTripel>::const_iterator localindex_iterator;
    typedef typename std::set<RemoteIndexTripel>::const_iterator remoteindex_iterator;
    typedef typename OwnerOverlapCopyAttributeSet::AttributeSet AttributeSet;
    typedef Dune::ParallelLocalIndex<AttributeSet> LI;
  public:
    typedef Dune::ParallelIndexSet<GlobalIdType,LI,512> PIS;
    typedef Dune::RemoteIndices<PIS> RI;
    typedef Dune::RemoteIndexListModifier<PIS,typename RI::Allocator,false> RILM;
    typedef typename RI::RemoteIndex RX;
    typedef Dune::BufferedCommunicator BC;
    typedef Dune::Interface IF;
    typedef EnumItem<AttributeSet,OwnerOverlapCopyAttributeSet::owner> OwnerSet;
    typedef EnumItem<AttributeSet,OwnerOverlapCopyAttributeSet::copy> CopySet;
    typedef Combine<EnumItem<AttributeSet,OwnerOverlapCopyAttributeSet::owner>,EnumItem<AttributeSet,OwnerOverlapCopyAttributeSet::overlap>,AttributeSet> OwnerOverlapSet;
    typedef Dune::AllSet<AttributeSet> AllSet;
  protected:


    /** \brief gather/scatter callback for communcation */
    template<typename T>
    struct CopyGatherScatter
    {
      typedef typename CommPolicy<T>::IndexedType V;

      static V gather(const T& a, std::size_t i)
      {
        return a[i];
      }

      static void scatter(T& a, V v, std::size_t i)
      {
        a[i] = v;
      }
    };
    template<typename T>
    struct AddGatherScatter
    {
      typedef typename CommPolicy<T>::IndexedType V;

      static V gather(const T& a, std::size_t i)
      {
        return a[i];
      }

      static void scatter(T& a, V v, std::size_t i)
      {
        a[i] += v;
      }
    };

    void buildOwnerOverlapToAllInterface () const
    {
      if (OwnerOverlapToAllInterfaceBuilt)
        OwnerOverlapToAllInterface.free();
      typedef Combine<EnumItem<AttributeSet,OwnerOverlapCopyAttributeSet::owner>,EnumItem<AttributeSet,OwnerOverlapCopyAttributeSet::overlap>,AttributeSet> OwnerOverlapSet;
      typedef Combine<OwnerOverlapSet,EnumItem<AttributeSet,OwnerOverlapCopyAttributeSet::copy>,AttributeSet> AllSet;
      OwnerOverlapSet sourceFlags;
      AllSet destFlags;
      OwnerOverlapToAllInterface.build(ri,sourceFlags,destFlags);
      OwnerOverlapToAllInterfaceBuilt = true;
    }

    void buildOwnerToAllInterface () const
    {
      if (OwnerToAllInterfaceBuilt)
        OwnerToAllInterface.free();
      OwnerSet sourceFlags;
      AllSet destFlags;
      OwnerToAllInterface.build(ri,sourceFlags,destFlags);
      OwnerToAllInterfaceBuilt = true;
    }

    void buildOwnerCopyToAllInterface () const
    {
      if (OwnerCopyToAllInterfaceBuilt)
        OwnerCopyToAllInterface.free();
      typedef Combine<EnumItem<AttributeSet,OwnerOverlapCopyAttributeSet::owner>,EnumItem<AttributeSet,OwnerOverlapCopyAttributeSet::copy>,AttributeSet> OwnerCopySet;
      typedef Combine<OwnerCopySet,EnumItem<AttributeSet,OwnerOverlapCopyAttributeSet::overlap>,AttributeSet> AllSet;
      OwnerCopySet sourceFlags;
      AllSet destFlags;
      OwnerCopyToAllInterface.build(ri,sourceFlags,destFlags);
      OwnerCopyToAllInterfaceBuilt = true;
    }

    void buildOwnerCopyToOwnerCopyInterface () const
    {
      if (OwnerCopyToOwnerCopyInterfaceBuilt)
        OwnerCopyToOwnerCopyInterface.free();
      typedef Combine<EnumItem<AttributeSet,OwnerOverlapCopyAttributeSet::owner>,EnumItem<AttributeSet,OwnerOverlapCopyAttributeSet::copy>,AttributeSet> OwnerCopySet;
      OwnerCopySet sourceFlags;
      OwnerCopySet destFlags;
      OwnerCopyToOwnerCopyInterface.build(ri,sourceFlags,destFlags);
      OwnerCopyToOwnerCopyInterfaceBuilt = true;
    }

  public:

    /**
     * @brief Set right Solver Category (default is overlapping).
     */

    void setSolverCategory (SolverCategory set) {
      category = set;
    }

    /**
     * @brief Set Solver Category.
     * @return The Solver Category.
     */

    const SolverCategory::Category getSolverCategory () const {
      return category;
    }

    const CollectiveCommunication<MPI_Comm>& communicator() const
    {
      return cc;
    }

    /**
     * @brief Communicate values from owner data points to all other data points.
     *
     * @brief source The data to send from.
     * @brief dest The data to send to.
     */
    template<class T>
    void copyOwnerToAll (const T& source, T& dest) const
    {
      if (!OwnerToAllInterfaceBuilt)
        buildOwnerToAllInterface ();
      BC communicator;
      communicator.template build<T>(OwnerToAllInterface);
      communicator.template forward<CopyGatherScatter<T> >(source,dest);
      communicator.free();
    }


    /**
     * @brief Communicate values from owner data points to all other data points and add them to those values.
     *
     * @brief source The data to send from.
     * @brief dest The data to add them communicated values to.
     */
    template<class T>
    void addOwnerOverlapToAll (const T& source, T& dest) const
    {
      if (!OwnerOverlapToAllInterfaceBuilt)
        buildOwnerOverlapToAllInterface ();
      BC communicator;
      communicator.template build<T>(OwnerOverlapToAllInterface);
      communicator.template forward<AddGatherScatter<T> >(source,dest);
      communicator.free();
    }

    /**
     * @brief Communicate values from owner and copy data points to all other data points and add them to those values.
     *
     * @brief source The data to send from.
     * @brief dest The data to add them communicated values to.
     */
    template<class T>
    void addOwnerCopyToAll (const T& source, T& dest) const
    {
      if (!OwnerCopyToAllInterfaceBuilt)
        buildOwnerCopyToAllInterface ();
      BC communicator;
      communicator.template build<T>(OwnerCopyToAllInterface);
      communicator.template forward<AddGatherScatter<T> >(source,dest);
      communicator.free();
    }

    /**
     * @brief Communicate values from owner and copy data points to owner and copy data points and add them to those values.
     *
     * @brief source The data to send from.
     * @brief dest The data to add the communicated values to.
     */
    template<class T>
    void addOwnerCopyToOwnerCopy (const T& source, T& dest) const
    {
      if (!OwnerCopyToOwnerCopyInterfaceBuilt)
        buildOwnerCopyToOwnerCopyInterface ();
      BC communicator;
      communicator.template build<T>(OwnerCopyToOwnerCopyInterface);
      communicator.template forward<AddGatherScatter<T> >(source,dest);
      communicator.free();
    }


    /**
     * @brief Compute a global dot product of two vectors.
     *
     * @param x The first vector of the product.
     * @param y The second vector of the product.
     * @param result Reference to store the result in.
     */
    template<class T1, class T2>
    void dot (const T1& x, const T1& y, T2& result) const
    {
      // set up mask vector
      if (mask.size()!=static_cast<typename std::vector<double>::size_type>(x.size()))
      {
        mask.resize(x.size());
        for (typename std::vector<double>::size_type i=0; i<mask.size(); i++)
          mask[i] = 1;
        for (typename PIS::const_iterator i=pis.begin(); i!=pis.end(); ++i)
          if (i->local().attribute()!=OwnerOverlapCopyAttributeSet::owner)
            mask[i->local().local()] = 0;
      }
      result = 0;

      for (typename T1::size_type i=0; i<x.size(); i++)
        result += x[i]*(y[i])*mask[i];
      result = cc.sum(result);
      return;
    }

    /**
     * @brief Compute the global euclidian norm of a vector.
     *
     * @param x The vector to compute the norm of.
     * @return The global euclidian norm of that vector.
     */
    template<class T1>
    double norm (const T1& x) const
    {
      // set up mask vector
      if (mask.size()!=static_cast<typename std::vector<double>::size_type>(x.size()))
      {
        mask.resize(x.size());
        for (typename std::vector<double>::size_type i=0; i<mask.size(); i++)
          mask[i] = 1;
        for (typename PIS::const_iterator i=pis.begin(); i!=pis.end(); ++i)
          if (i->local().attribute()!=OwnerOverlapCopyAttributeSet::owner)
            mask[i->local().local()] = 0;
      }
      double result = 0;
      for (typename T1::size_type i=0; i<x.size(); i++)
        result += x[i].two_norm2()*mask[i];
      return sqrt(cc.sum(result));
    }

    typedef Dune::EnumItem<AttributeSet,OwnerOverlapCopyAttributeSet::copy> CopyFlags;

    /** @brief The type of the parallel index set. */
    typedef Dune::ParallelIndexSet<GlobalIdType,LI,512> ParallelIndexSet;

    /** @brief The type of the remote indices. */
    typedef Dune::RemoteIndices<PIS> RemoteIndices;

    /**
     * @brief The type of the reverse lookup of indices. */
    typedef Dune::GlobalLookupIndexSet<ParallelIndexSet> GlobalLookupIndexSet;

    /**
     * @brief Get the underlying parallel index set.
     * @return The underlying parallel index set.
     */
    const ParallelIndexSet& indexSet() const
    {
      return pis;
    }

    /**
     * @brief Get the underlying remote indices.
     * @return The underlying remote indices.
     */
    const RemoteIndices& remoteIndices() const
    {
      return ri;
    }

    /**
     * @brief Get the underlying parallel index set.
     * @return The underlying parallel index set.
     */
    ParallelIndexSet& indexSet()
    {
      return pis;
    }


    /**
     * @brief Get the underlying remote indices.
     * @return The underlying remote indices.
     */
    RemoteIndices& remoteIndices()
    {
      return ri;
    }

    void buildGlobalLookup()
    {
      if(globalLookup_) {
        if(pis.seqNo()==oldseqNo)
          // Nothing changed!
          return;
        delete globalLookup_;
      }

      globalLookup_ = new GlobalLookupIndexSet(pis);
      oldseqNo = pis.seqNo();
    }

    void buildGlobalLookup(std::size_t size)
    {
      if(globalLookup_) {
        if(pis.seqNo()==oldseqNo)
          // Nothing changed!
          return;
        delete globalLookup_;
      }
      globalLookup_ = new GlobalLookupIndexSet(pis, size);
      oldseqNo = pis.seqNo();
    }

    void freeGlobalLookup()
    {
      delete globalLookup_;
      globalLookup_=0;
    }

    const GlobalLookupIndexSet& globalLookup() const
    {
      assert(globalLookup_ != 0);
      return *globalLookup_;
    }

    /**
     * @brief Set vector to zero at copy dofs
     *
     * @param x The vector to project.
     */
    template<class T1>
    void project (T1& x) const
    {
      for (typename PIS::const_iterator i=pis.begin(); i!=pis.end(); ++i)
        if (i->local().attribute()==OwnerOverlapCopyAttributeSet::copy)
          x[i->local().local()] = 0;
    }

    /**
     * @brief Construct the communication without any indices.
     *
     * The local index set and the remote indices have to be set up
     * later on.
     * @param comm_ The MPI Communicator to use, e. g. MPI_COMM_WORLD
     * @param cat_ The Solver category, default is overlapping
     * @param freecomm_ Whether to free the communicator comm_ in the destructor, default is false
     */
    OwnerOverlapCopyCommunication (MPI_Comm comm_,
                                   SolverCategory::Category cat_ = SolverCategory::overlapping,
                                   bool freecomm_ = false)
      : comm(comm_), cc(comm_), pis(), ri(pis,pis,comm_),
        OwnerToAllInterfaceBuilt(false), OwnerOverlapToAllInterfaceBuilt(false),
        OwnerCopyToAllInterfaceBuilt(false), OwnerCopyToOwnerCopyInterfaceBuilt(false),
<<<<<<< HEAD
        globalLookup_(0), category(cat)
=======
        CopyToAllInterfaceBuilt(false), globalLookup_(0), category(cat_),
        freecomm(freecomm_)
>>>>>>> 0662772e
    {}

    /**
     * @brief Construct the communication without any indices using MPI_COMM_WORLD.
     *
     * The local index set and the remote indices have to be set up
     * later on.
     * @param cat_ The Solver category, default is overlapping
       is false
     */
    OwnerOverlapCopyCommunication (SolverCategory::Category cat_ = SolverCategory::overlapping)
      : comm(MPI_COMM_WORLD), cc(MPI_COMM_WORLD), pis(), ri(pis,pis,MPI_COMM_WORLD),
        OwnerToAllInterfaceBuilt(false), OwnerOverlapToAllInterfaceBuilt(false),
        OwnerCopyToAllInterfaceBuilt(false), OwnerCopyToOwnerCopyInterfaceBuilt(false),
<<<<<<< HEAD
        globalLookup_(0), category(cat)
=======
        CopyToAllInterfaceBuilt(false), globalLookup_(0), category(cat_), freecomm(false)
>>>>>>> 0662772e
    {}

    /**
     * @brief Constructor
     * @param indexinfo The set of IndexTripels describing the local and remote indices.
     * @param comm_ The communicator to use in the communication.
     * @param cat_ The Solver category, default is overlapping
     * @param freecomm_ Whether to free the communicator comm_ in the destructor, default is false
     */
<<<<<<< HEAD
    OwnerOverlapCopyCommunication (const IndexInfoFromGrid<GlobalIdType, LocalIdType>& indexinfo, MPI_Comm comm_, SolverCategory::Category cat = SolverCategory::overlapping)
      : cc(comm_), OwnerToAllInterfaceBuilt(false), OwnerOverlapToAllInterfaceBuilt(false),
        OwnerCopyToAllInterfaceBuilt(false), OwnerCopyToOwnerCopyInterfaceBuilt(false),
        globalLookup_(0), category(cat)
=======
    OwnerOverlapCopyCommunication (const IndexInfoFromGrid<GlobalIdType, LocalIdType>& indexinfo,
                                   MPI_Comm comm_,
                                   SolverCategory::Category cat_ = SolverCategory::overlapping,
                                   bool freecomm_ = false)
      : comm(comm_), cc(comm_), OwnerToAllInterfaceBuilt(false),
        OwnerOverlapToAllInterfaceBuilt(false), OwnerCopyToAllInterfaceBuilt(false),
        OwnerCopyToOwnerCopyInterfaceBuilt(false), CopyToAllInterfaceBuilt(false),
        globalLookup_(0), category(cat_), freecomm(freecomm_)
>>>>>>> 0662772e
    {
      // set up an ISTL index set
      pis.beginResize();
      for (localindex_iterator i=indexinfo.localIndices().begin(); i!=indexinfo.localIndices().end(); ++i)
      {
        if (get<2>(*i)==OwnerOverlapCopyAttributeSet::owner)
          pis.add(get<0>(*i),LI(get<1>(*i),OwnerOverlapCopyAttributeSet::owner,true));
        if (get<2>(*i)==OwnerOverlapCopyAttributeSet::overlap)
          pis.add(get<0>(*i),LI(get<1>(*i),OwnerOverlapCopyAttributeSet::overlap,true));
        if (get<2>(*i)==OwnerOverlapCopyAttributeSet::copy)
          pis.add(get<0>(*i),LI(get<1>(*i),OwnerOverlapCopyAttributeSet::copy,true));
        //                std::cout << cc.rank() << ": adding index " << get<0>(*i) << " " << get<1>(*i) << " " << get<2>(*i) << std::endl;
      }
      pis.endResize();

      // build remote indices WITHOUT communication
      //          std::cout << cc.rank() << ": build remote indices" << std::endl;
      ri.setIndexSets(pis,pis,cc);
      if (indexinfo.remoteIndices().size()>0)
      {
        remoteindex_iterator i=indexinfo.remoteIndices().begin();
        int p = get<0>(*i);
        RILM modifier = ri.template getModifier<false,true>(p);
        typename PIS::const_iterator pi=pis.begin();
        for ( ; i!=indexinfo.remoteIndices().end(); ++i)
        {
          // handle processor change
          if (p!=get<0>(*i))
          {
            p = get<0>(*i);
            modifier = ri.template getModifier<false,true>(p);
            pi=pis.begin();
          }

          // position to correct entry in parallel index set
          while (pi->global()!=get<1>(*i) && pi!=pis.end())
            ++pi;
          if (pi==pis.end())
            DUNE_THROW(ISTLError,"OwnerOverlapCopyCommunication: global index not in index set");

          // insert entry
          //                      std::cout << cc.rank() << ": adding remote index " << get<0>(*i) << " " << get<1>(*i) << " " << get<2>(*i) << std::endl;
          if (get<2>(*i)==OwnerOverlapCopyAttributeSet::owner)
            modifier.insert(RX(OwnerOverlapCopyAttributeSet::owner,&(*pi)));
          if (get<2>(*i)==OwnerOverlapCopyAttributeSet::overlap)
            modifier.insert(RX(OwnerOverlapCopyAttributeSet::overlap,&(*pi)));
          if (get<2>(*i)==OwnerOverlapCopyAttributeSet::copy)
            modifier.insert(RX(OwnerOverlapCopyAttributeSet::copy,&(*pi)));
        }
      }else{
        // Force remote indices to be synced!
        ri.template getModifier<false,true>(0);
      }
    }

    // destructor: free memory in some objects
    ~OwnerOverlapCopyCommunication ()
    {
      ri.free();
      if (OwnerToAllInterfaceBuilt) OwnerToAllInterface.free();
      if (OwnerOverlapToAllInterfaceBuilt) OwnerOverlapToAllInterface.free();
      if (OwnerCopyToAllInterfaceBuilt) OwnerCopyToAllInterface.free();
      if (OwnerCopyToOwnerCopyInterfaceBuilt) OwnerCopyToOwnerCopyInterface.free();
      if (globalLookup_) delete globalLookup_;
      if (freecomm==true)
        if(comm!=MPI_COMM_NULL)
          MPI_Comm_free(&comm);
    }

  private:
    OwnerOverlapCopyCommunication (const OwnerOverlapCopyCommunication&)
    {}
    MPI_Comm comm;
    CollectiveCommunication<MPI_Comm> cc;
    PIS pis;
    RI ri;
    mutable IF OwnerToAllInterface;
    mutable bool OwnerToAllInterfaceBuilt;
    mutable IF OwnerOverlapToAllInterface;
    mutable bool OwnerOverlapToAllInterfaceBuilt;
    mutable IF OwnerCopyToAllInterface;
    mutable bool OwnerCopyToAllInterfaceBuilt;
    mutable IF OwnerCopyToOwnerCopyInterface;
    mutable bool OwnerCopyToOwnerCopyInterfaceBuilt;
    mutable std::vector<double> mask;
    int oldseqNo;
    GlobalLookupIndexSet* globalLookup_;
    SolverCategory::Category category;
    bool freecomm;
  };

#endif


  /** @} end documentation */

} // end namespace

#endif<|MERGE_RESOLUTION|>--- conflicted
+++ resolved
@@ -530,12 +530,8 @@
       : comm(comm_), cc(comm_), pis(), ri(pis,pis,comm_),
         OwnerToAllInterfaceBuilt(false), OwnerOverlapToAllInterfaceBuilt(false),
         OwnerCopyToAllInterfaceBuilt(false), OwnerCopyToOwnerCopyInterfaceBuilt(false),
-<<<<<<< HEAD
-        globalLookup_(0), category(cat)
-=======
-        CopyToAllInterfaceBuilt(false), globalLookup_(0), category(cat_),
+        globalLookup_(0), category(cat_),
         freecomm(freecomm_)
->>>>>>> 0662772e
     {}
 
     /**
@@ -550,11 +546,7 @@
       : comm(MPI_COMM_WORLD), cc(MPI_COMM_WORLD), pis(), ri(pis,pis,MPI_COMM_WORLD),
         OwnerToAllInterfaceBuilt(false), OwnerOverlapToAllInterfaceBuilt(false),
         OwnerCopyToAllInterfaceBuilt(false), OwnerCopyToOwnerCopyInterfaceBuilt(false),
-<<<<<<< HEAD
-        globalLookup_(0), category(cat)
-=======
-        CopyToAllInterfaceBuilt(false), globalLookup_(0), category(cat_), freecomm(false)
->>>>>>> 0662772e
+        globalLookup_(0), category(cat_), freecomm(false)
     {}
 
     /**
@@ -564,21 +556,13 @@
      * @param cat_ The Solver category, default is overlapping
      * @param freecomm_ Whether to free the communicator comm_ in the destructor, default is false
      */
-<<<<<<< HEAD
-    OwnerOverlapCopyCommunication (const IndexInfoFromGrid<GlobalIdType, LocalIdType>& indexinfo, MPI_Comm comm_, SolverCategory::Category cat = SolverCategory::overlapping)
-      : cc(comm_), OwnerToAllInterfaceBuilt(false), OwnerOverlapToAllInterfaceBuilt(false),
-        OwnerCopyToAllInterfaceBuilt(false), OwnerCopyToOwnerCopyInterfaceBuilt(false),
-        globalLookup_(0), category(cat)
-=======
     OwnerOverlapCopyCommunication (const IndexInfoFromGrid<GlobalIdType, LocalIdType>& indexinfo,
                                    MPI_Comm comm_,
                                    SolverCategory::Category cat_ = SolverCategory::overlapping,
                                    bool freecomm_ = false)
-      : comm(comm_), cc(comm_), OwnerToAllInterfaceBuilt(false),
-        OwnerOverlapToAllInterfaceBuilt(false), OwnerCopyToAllInterfaceBuilt(false),
-        OwnerCopyToOwnerCopyInterfaceBuilt(false), CopyToAllInterfaceBuilt(false),
+      : cc(comm_), OwnerToAllInterfaceBuilt(false), OwnerOverlapToAllInterfaceBuilt(false),
+        OwnerCopyToAllInterfaceBuilt(false), OwnerCopyToOwnerCopyInterfaceBuilt(false),
         globalLookup_(0), category(cat_), freecomm(freecomm_)
->>>>>>> 0662772e
     {
       // set up an ISTL index set
       pis.beginResize();
