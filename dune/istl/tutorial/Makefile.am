<<<<<<< HEAD
# $Id$

# dist_noinst_DATA = example.cc
=======
dist_noinst_DATA = example.cc
>>>>>>> 184a1afe

# noinst_PROGRAMS = example
# example_SOURCES = example.cc
# example_CPPFLAGS = $(AM_CPPFLAGS) $(BOOST_CPPFLAGS) $(DUNE_CPPFLAGS)

include $(top_srcdir)/am/global-rules

EXTRA_DIST = CMakeLists.txt<|MERGE_RESOLUTION|>--- conflicted
+++ resolved
@@ -1,10 +1,4 @@
-<<<<<<< HEAD
-# $Id$
-
 # dist_noinst_DATA = example.cc
-=======
-dist_noinst_DATA = example.cc
->>>>>>> 184a1afe
 
 # noinst_PROGRAMS = example
 # example_SOURCES = example.cc
