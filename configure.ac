--- conflicted
+++ resolved
@@ -18,14 +18,11 @@
 
 # write output
 AC_CONFIG_FILES([Makefile
-<<<<<<< HEAD
-    doc/comm/Makefile
-    doc/comm/figures/Makefile
-=======
     cmake/Makefile
     cmake/modules/Makefile
     cmake/pkg/Makefile
->>>>>>> 8e74f4b6
+    doc/comm/Makefile
+    doc/comm/figures/Makefile
     doc/doxygen/Makefile
     doc/doxygen/Doxyfile
     doc/Makefile
